--- conflicted
+++ resolved
@@ -98,13 +98,8 @@
         r = [np.log(E[i-1]/E[i])/np.log(dt[i-1]/dt[i]) for i in range(1, m+1, 1)]
         return r, np.array(E), np.array(dt)
 
-<<<<<<< HEAD
-    def test_order(self, m=5, N0=40, tol=0.01):
-        r, E, dt = self.convergence_rates(4, N0)
-=======
     def test_order(self, m=5, N0=100, tol=0.1):
         r, E, dt = self.convergence_rates(m, N0)
->>>>>>> 48fe3f52
         assert np.allclose(np.array(r), self.order, atol=tol)
 
 class VibHPL(VibSolver):
@@ -128,26 +123,6 @@
     Second order accurate solver using boundary conditions::
 
         u(0)=I and u(T)=I
-
-    The boundary conditions require that T = n*pi/w, where n is an even integer.
-    """
-    order = 2
-
-    def __init__(self, Nt, T, w=0.35, I=1):
-        VibSolver.__init__(self, Nt, T, w, I)
-        T = T * w / np.pi
-        assert T.is_integer() and T % 2 == 0
-
-    def __call__(self):
-        u = np.zeros(self.Nt+1)
-        return u
-
-class VibFD3(VibSolver):
-    """
-    Second order accurate solver using mixed Dirichlet and Neumann boundary
-    conditions::
-
-        u(0)=I and u'(T)=0
 
     The boundary conditions require that T = n*pi/w, where n is an even integer.
     """
@@ -170,10 +145,10 @@
         u = sparse.linalg.spsolve(A.tocsr(), b)
         return u
 
-class VibFD2DN(VibSolver):
-    """
-    Second order accurate solver using a mixture of Dirichlet and Neumann
-    boundary conditions::
+class VibFD3(VibSolver):
+    """
+    Second order accurate solver using mixed Dirichlet and Neumann boundary
+    conditions::
 
         u(0)=I and u'(T)=0
 
@@ -181,7 +156,7 @@
     """
     order = 2
 
-    def __init__(self, Nt, T=2*np.pi, w=0.35, I=1):
+    def __init__(self, Nt, T, w=0.35, I=1):
         VibSolver.__init__(self, Nt, T, w, I)
         T = T * w / np.pi
         assert T.is_integer() and T % 2 == 0
@@ -191,9 +166,10 @@
         D2 *= (1/self.dt**2)
         A = (D2 + self.w**2*sparse.eye(self.Nt+1)).tolil()
         A[0, :4] = 1, 0, 0, 0
-        A[-1, -4:] = np.array([0, 1/2, -2, 3/2])/self.dt
+        A[-1, -4:] = 0, 0, 0, 1
         b = np.zeros(self.Nt+1)
         b[0] = self.I
+        b[-1] = self.I
         u = sparse.linalg.spsolve(A.tocsr(), b)
         return u
 
@@ -228,13 +204,8 @@
     w = 0.35
     VibHPL(8, 2*np.pi/w, w).test_order()
     VibFD2(8, 2*np.pi/w, w).test_order()
-<<<<<<< HEAD
-    VibFD2DN(8, 2*np.pi/w, w).test_order()
-    VibFD4(8, 2*np.pi/w, w).test_order(N0=50, tol=0.1)
-=======
     VibFD3(8, 2*np.pi/w, w).test_order()
     VibFD4(8, 2*np.pi/w, w).test_order()
->>>>>>> 48fe3f52
 
 if __name__ == '__main__':
     test_order()