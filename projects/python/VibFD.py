--- conflicted
+++ resolved
@@ -9,10 +9,7 @@
 """
 import numpy as np
 import matplotlib.pyplot as plt
-<<<<<<< HEAD
 import scipy.sparse as sparse
-=======
->>>>>>> 02a14eca
 import sympy as sp
 
 t = sp.Symbol('t')
